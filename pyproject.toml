[build-system]
requires = ["hatchling", "hatch-vcs"]
build-backend = "hatchling.build"

[project]
name = "helion"
authors = [
  { name="Jason Ansel", email="jansel@meta.com" },
]
description = "A Python-embedded DSL that makes it easy to write ML kernels"
readme = "README.md"
dynamic = ["version"]
classifiers = [
    "Programming Language :: Python :: 3",
    "Operating System :: OS Independent",
]
license = { file = "LICENSE" }
requires-python = ">=3.10"
dependencies = [
    "typing_extensions>=4.0.0",
    "filecheck",
    "psutil",
<<<<<<< HEAD
    "tqdm",
    "rich",
    "scikit-learn>=1.3.0",
    "scipy>=1.11.0"
=======
    "filecheck",
    "numpy",
    "rich"
>>>>>>> f05043eb
]

[project.optional-dependencies]
dev = [
    "expecttest",
    "pytest",
    "pytest-timeout",
    "pre-commit",
    "hypothesis"
]
docs = [
    "docutils==0.18.1,<0.21",
    "linkify-it-py",
    "myst-parser",
    "pillow",
    "pytorch_sphinx_theme2==0.2.0",
    "sphinx==7.2.6",
    "sphinx-autobuild",
    "sphinx-autodoc-typehints",
    "sphinx-design==0.6.1",
    "sphinx-gallery==0.14.0",
    "sphinx-sitemap==2.7.1",
    "sphinxcontrib-mermaid==1.0.0",
    "sphinxcontrib.katex==0.9.10",
    "sphinxext-opengraph",
    "torch"
]

[project.urls]
Homepage = "https://github.com/pytorch/helion"
Issues = "https://github.com/pytorch/helion/issues"

[tool.ruff]
target-version = "py310"
line-length = 88
src = ["helion"]

[tool.ruff.format]
docstring-code-format = true
quote-style = "double"
line-ending = "lf"
exclude = [".github/*", "notebooks/**/*.ipynb"]

[tool.ruff.lint]
select = [
    "A", "ANN", "B", "C4", "COM", "D419", "E", "ERA001", "EXE", "F", "FA", "FLY", "FURB",
    "G", "I", "ISC", "LOG", "NPY", "PERF", "PGH", "PIE", "PLC0131", "PLC0132",
    "PLC0205", "PLC0208", "PLC2401", "PLC3002", "PLE", "PLR0133", "PLR0206",
    "PLR1722", "PLR1736", "PLW0129", "PLW0131", "PLW0133", "PLW0245", "PLW0406",
    "PLW0711", "PLW1501", "PLW1509", "PLW2101", "PLW3301", "PYI", "Q", "RET",
    "RSE", "RUF005", "RUF007", "RUF008", "RUF009", "RUF010", "RUF012", "RUF013",
    "RUF015", "RUF016", "RUF017", "RUF018", "RUF019", "RUF020", "RUF022", "RUF024",
    "RUF026", "RUF030", "RUF034", "RUF036", "RUF037", "RUF041", "RUF047", "RUF051",
    "RUF056", "RUF100", "RUF200", "S324", "SIM", "SLOT", "TCH", "TD001", "TD002",
    "TD004", "TRY002", "TRY203", "TRY401", "UP", "W", "YTT",
]
ignore = [
    "C409", "C419", "COM812", "E501", "ERA001", "FURB189", "G004", "PERF203", "PERF401",
    "RET501", "SIM102", "SIM108", "SIM115", "UP035",
]
extend-safe-fixes = ["TC", "UP045", "RUF013", "RSE102"]
preview = true
exclude = ["test/data/*", ".github/*", "notebooks/**/*.ipynb"]

[tool.ruff.lint.per-file-ignores]
"test/*" = ["ANN"]

[tool.ruff.lint.isort]
extra-standard-library = ["typing_extensions"]
known-local-folder = ["helion"]
known-third-party = ["torch"]
required-imports = ["from __future__ import annotations"]
force-single-line = true  # better merge conflicts
force-sort-within-sections = true

[tool.hatch.build.targets.wheel]
packages = ["helion"]

[tool.hatch.build]
include = [
  "helion/**/*.py",
  "helion/**/*.pyi",
  "LICENSE",
]
exclude = [
  "test/**/*",
]

[tool.hatch.metadata]
allow-direct-references = true

[tool.hatch.version]
source = "vcs"

[tool.pyright]
include = ["helion", "examples"]
exclude = ["test"]
extraPaths = ["triton/python", "../pytorch", "../pytorch-hg", "../pytorch-nightly"]
pythonVersion = "3.10"

[tool.codespell]
ignore-words = "scripts/dictionary.txt"<|MERGE_RESOLUTION|>--- conflicted
+++ resolved
@@ -20,16 +20,11 @@
     "typing_extensions>=4.0.0",
     "filecheck",
     "psutil",
-<<<<<<< HEAD
     "tqdm",
+    "numpy",
     "rich",
     "scikit-learn>=1.3.0",
     "scipy>=1.11.0"
-=======
-    "filecheck",
-    "numpy",
-    "rich"
->>>>>>> f05043eb
 ]
 
 [project.optional-dependencies]
