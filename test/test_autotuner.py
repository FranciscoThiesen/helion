from __future__ import annotations

import collections
from contextlib import contextmanager
from contextlib import nullcontext
import csv
from itertools import count
import logging
import math
import multiprocessing as mp
import operator
import os
from pathlib import Path
import pickle
import random
import tempfile
from types import SimpleNamespace
from typing import Callable
from typing import Sequence
import unittest
from unittest import skip
from unittest.mock import patch

import pytest
import torch

import helion
from helion import _compat
from helion import exc
from helion._testing import DEVICE
from helion._testing import RefEagerTestDisabled
from helion._testing import TestCase
from helion._testing import import_path
from helion._testing import skipIfCpu
from helion._testing import skipIfRocm
from helion.autotuner import DifferentialEvolutionSearch
from helion.autotuner import MultiFidelityBayesianSearch
from helion.autotuner import PatternSearch
from helion.autotuner.base_search import BaseSearch
from helion.autotuner.base_search import PopulationMember
from helion.autotuner.config_fragment import BooleanFragment
from helion.autotuner.config_fragment import EnumFragment
from helion.autotuner.config_fragment import IntegerFragment
from helion.autotuner.config_fragment import ListOf
from helion.autotuner.config_fragment import PowerOfTwoFragment
from helion.autotuner.config_generation import ConfigGeneration
from helion.autotuner.effort_profile import get_effort_profile
from helion.autotuner.finite_search import FiniteSearch
from helion.autotuner.local_cache import LocalAutotuneCache
from helion.autotuner.local_cache import StrictLocalAutotuneCache
from helion.autotuner.logger import AutotuneLogEntry
from helion.autotuner.logger import AutotuningLogger
from helion.autotuner.random_search import RandomSearch
import helion.language as hl
from helion.language import loops
from helion.runtime.settings import Settings

datadir = Path(__file__).parent / "data"
basic_kernels = import_path(datadir / "basic_kernels.py")
examples_dir = Path(__file__).parent.parent / "examples"
examples_matmul = import_path(examples_dir / "matmul.py").matmul


@contextmanager
def without_env_var(name: str):
    sentinel = object()
    previous = os.environ.pop(name, sentinel)
    try:
        yield
    finally:
        if previous is not sentinel:
            os.environ[name] = previous


class RecordingRandomSearch(RandomSearch):
    def __init__(self, *args, **kwargs) -> None:
        super().__init__(*args, **kwargs)
        self.samples: list[float] = []

    def _autotune(self):
        self.samples.append(random.random())
        return super()._autotune()


class TestAutotuneIgnoreErrors(TestCase):
    def _make_search(
        self, settings: Settings, *, args: tuple[object, ...] = ()
    ) -> BaseSearch:
        search = BaseSearch.__new__(BaseSearch)
        search.settings = settings
        search.kernel = SimpleNamespace(
            format_kernel_decorator=lambda config, s: "decorator",
            to_triton_code=lambda config: "code",
            maybe_log_repro=lambda log_func, args, config=None: None,
        )
        search.args = args
        search.counters = collections.Counter()
        search.log = AutotuningLogger(settings)
        search._kernel_mutates_args = False
        search.best_perf_so_far = float("inf")
        tempdir = tempfile.TemporaryDirectory()
        self.addCleanup(tempdir.cleanup)
        search._precompile_tmpdir = tempdir
        search._precompile_args_path = None
        search._precompile_result_counter = count()
        return search

    def test_settings_flag_from_env(self):
        with patch.dict(
            os.environ, {"HELION_AUTOTUNE_IGNORE_ERRORS": "1"}, clear=False
        ):
            settings = Settings()
        self.assertTrue(settings.autotune_ignore_errors)

    def test_benchmark_raise_includes_hint(self):
        settings = Settings(
            autotune_ignore_errors=False,
            autotune_log_level=logging.CRITICAL,
        )
        search = self._make_search(settings)

        def bad_fn(*_args):
            raise RuntimeError("boom")

        with patch("torch.accelerator.synchronize", autospec=True) as sync:
            sync.return_value = None
            with pytest.raises(exc.TritonError) as err:
                search.benchmark_function("cfg", bad_fn)

        assert "HELION_AUTOTUNE_IGNORE_ERRORS" in str(err.value)

    def test_ignore_errors_skips_logging_and_raise(self):
        settings = Settings(
            autotune_ignore_errors=True,
            autotune_log_level=logging.CRITICAL,
        )
        search = self._make_search(settings)

        def bad_fn(*_args):
            raise RuntimeError("boom")

        with patch("torch.accelerator.synchronize", autospec=True) as sync:
            sync.return_value = None
            with patch.object(search.log, "warning") as warn:
                result = search.benchmark_function("cfg", bad_fn)

        self.assertEqual(result, float("inf"))
        warn.assert_not_called()

    def test_autotune_log_sink_writes_csv_and_log(self):
        tmpdir = tempfile.TemporaryDirectory()
        self.addCleanup(tmpdir.cleanup)
        base_path = Path(tmpdir.name) / "autotune_run"
        settings = Settings(
            autotune_log=str(base_path),
            autotune_log_level=logging.CRITICAL,
        )
        logger = AutotuningLogger(settings)
        with logger.autotune_logging():
            entry = AutotuneLogEntry(
                generation=5,
                status="ok",
                perf_ms=1.234,
                compile_time=0.5,
                config=helion.Config(foo=1, bar=[2, 3]),
            )
            logger.record_autotune_entry(entry)
            logger("finalized entry", level=logging.CRITICAL)

        csv_path = base_path.with_suffix(".csv")
        log_path = base_path.with_suffix(".log")
        self.assertTrue(csv_path.exists())
        self.assertTrue(log_path.exists())
        rows = list(csv.reader(csv_path.read_text().splitlines()))
        self.assertEqual(
            rows[0],
            [
                "timestamp_s",
                "config_index",
                "generation",
                "status",
                "perf_ms",
                "compile_time_s",
                "config",
            ],
        )
        self.assertEqual(rows[1][1], "1")
        self.assertEqual(rows[1][2], "5")
        self.assertEqual(rows[1][3], "ok")
        self.assertEqual(rows[1][4], "1.234000")
        log_text = log_path.read_text()
        self.assertIn("finalized entry", log_text)

    def test_differential_evolution_immediate_iter_uses_batch_helper(self):
        search = DifferentialEvolutionSearch.__new__(DifferentialEvolutionSearch)
        search.immediate_update = True
        search.population = [object(), object(), object()]

        calls: list[list[int]] = []

        def batch(indices: Sequence[int]) -> list[PopulationMember]:
            calls.append(list(indices))
            members: list[PopulationMember] = []
            for idx in indices:
                members.append(
                    PopulationMember(
                        lambda *args, **kwargs: None,
                        [float(idx)],
                        [],
                        SimpleNamespace(config={"idx": idx}),
                        status="ok",
                    )
                )
            return members

        search._benchmark_mutation_batch = batch  # type: ignore[assignment]
        candidates = list(search.iter_candidates())
        self.assertEqual(calls, [[0], [1], [2]])
        self.assertEqual([idx for idx, _ in candidates], [0, 1, 2])

    def test_differential_evolution_parallel_iter_uses_batch_helper(self):
        search = DifferentialEvolutionSearch.__new__(DifferentialEvolutionSearch)
        search.immediate_update = False
        search.population = [object(), object()]

        def batch(indices: Sequence[int]) -> list[PopulationMember]:
            members: list[PopulationMember] = []
            for idx in indices:
                members.append(
                    PopulationMember(
                        lambda *args, **kwargs: None,
                        [float(idx)],
                        [],
                        SimpleNamespace(config={"idx": idx}),
                        status="ok",
                    )
                )
            return members

        calls: list[list[int]] = []

        def recording_batch(indices: Sequence[int]) -> list[PopulationMember]:
            calls.append(list(indices))
            return batch(indices)

        search._benchmark_mutation_batch = recording_batch  # type: ignore[assignment]
        candidates = list(search.iter_candidates())
        self.assertEqual(calls, [[0, 1]])
        self.assertEqual([idx for idx, _ in candidates], [0, 1])

    @pytest.mark.skipif(
        "fork" not in mp.get_all_start_methods(),
        reason="fork start method is unavailable on this platform",
    )
    def test_fork_precompile_avoids_cuda_reinit(self):
        settings = Settings(
            autotune_precompile="fork",
            autotune_log_level=logging.CRITICAL,
            autotune_compile_timeout=5,
        )
        search = self._make_search(settings, args=("arg0",))

        parent_pid = os.getpid()
        lazy_calls: list[int] = []

        def fake_lazy_init() -> None:
            lazy_calls.append(os.getpid())

        def fake_make_precompiler(_kernel_obj, _config, _bound_kernel):
            def binder(*_args: object, **_kwargs: object):
                def run() -> None:
                    return None

                return run

            return binder

        def fake_compiled_fn(
            *fn_args: object, _launcher: Callable[..., object]
        ) -> None:
            torch.cuda._lazy_init()
            _launcher("fake_kernel", (1,), *fn_args)

        with (
            patch(
                "helion.autotuner.base_search.make_precompiler",
                side_effect=fake_make_precompiler,
            ),
            patch("torch.cuda._lazy_init", side_effect=fake_lazy_init),
        ):
            future = search.start_precompile_and_check_for_hangs(
                "cfg", fake_compiled_fn
            )
            self.assertTrue(future())

        self.assertEqual(set(lazy_calls), {parent_pid})


class TestAutotuner(RefEagerTestDisabled, TestCase):
    def setUp(self):
        super().setUp()
        random.seed(112)

    @patch.object(_compat, "_supports_tensor_descriptor", lambda: True)
    @patch.object(_compat, "_min_dot_size", lambda *args: (16, 16, 16))
    @patch.object(loops, "_supports_warp_specialize", lambda: True)
    @skipIfRocm("failure on rocm")
    def test_config_fragment0(self):
        args = (
            torch.randn([512, 512], device=DEVICE),
            torch.randn([512, 512], device=DEVICE),
        )
        spec = examples_matmul.bind(args).config_spec
        configs = ConfigGeneration(spec).random_population(10)
        self.assertExpectedJournal("\n".join(map(repr, configs)))

    @patch(
        "helion.autotuner.config_generation.warps_to_threads",
        lambda num_warps: num_warps * 32,
    )
    @patch.object(_compat, "_supports_tensor_descriptor", lambda: True)
    @patch.object(loops, "_supports_warp_specialize", lambda: True)
    def test_config_fragment1(self):
        args = (
            torch.randn([8, 512, 512], device=DEVICE),
            torch.randn([8, 512, 512], device=DEVICE),
        )
        spec = basic_kernels.add.bind(args).config_spec
        configs = ConfigGeneration(spec).random_population(10)
        self.assertExpectedJournal("\n".join(map(repr, configs)))

    @patch(
        "helion.autotuner.config_generation.warps_to_threads",
        lambda num_warps: num_warps * 32,
    )
    @patch.object(_compat, "_supports_tensor_descriptor", lambda: True)
    @patch.object(loops, "_supports_warp_specialize", lambda: True)
    def test_config_warp_specialize_unroll(self):
        args = (
            torch.randn([8, 512, 512], device=DEVICE),
            torch.randn([8, 512, 512], device=DEVICE),
        )
        spec = basic_kernels.add.bind(args).config_spec
        overrides = {"range_unroll_factors": [4], "range_warp_specializes": ([True])}
        # We expect all the unroll factors to be set to 0
        configs = ConfigGeneration(spec, overrides=overrides).random_population(10)
        self.assertExpectedJournal("\n".join(map(repr, configs)))

    @patch.object(_compat, "_supports_tensor_descriptor", lambda: True)
    def test_config_generation_overrides(self):
        args = (
            torch.randn([8, 512, 512], device=DEVICE),
            torch.randn([8, 512, 512], device=DEVICE),
        )
        spec = basic_kernels.add.bind(args).config_spec
        overrides = {"indexing": "tensor_descriptor"}
        gen = ConfigGeneration(spec, overrides=overrides)

        flat = gen.default_flat()
        config = gen.unflatten([*flat])
        self.assertEqual(config["indexing"], "tensor_descriptor")
        configs = [gen.unflatten(gen.random_flat()) for _ in range(3)]
        self.assertEqual({cfg["indexing"] for cfg in configs}, {"tensor_descriptor"})
        indexing_choices = spec._valid_indexing_types()
        indexing_index = next(
            i
            for i, fragment in enumerate(gen.flat_spec)
            if isinstance(fragment, ListOf)
            and isinstance(fragment.inner, EnumFragment)
            and fragment.inner.choices == tuple(indexing_choices)
        )
        mutated = gen.random_flat()
        mutated[indexing_index] = "pointer"
        new_config = gen.unflatten(mutated)
        self.assertEqual(new_config["indexing"], "tensor_descriptor")
        self.assertEqual(mutated[indexing_index], "pointer")

    @patch.object(_compat, "_supports_tensor_descriptor", lambda: False)
    def test_save_load_config(self):
        config = helion.Config(
            block_sizes=[64, 64, 32],
            loop_orders=[[1, 0]],
            num_warps=2,
            num_stages=1,
            indexing="block_ptr",
            l2_grouping=32,
        )
        with tempfile.NamedTemporaryFile() as f:
            config.save(f.name)
            loaded_config = helion.Config.load(f.name)
            self.assertEqual(config, loaded_config)
        self.assertExpectedJournal(config.to_json())

    def test_config_pickle_roundtrip(self):
        config = helion.Config(
            block_sizes=[64, 64, 32],
            loop_orders=[[1, 0]],
            num_warps=4,
            num_stages=2,
            indexing="tensor_descriptor",
            extra_metadata={"nested": [1, 2, 3]},
        )
        restored = pickle.loads(pickle.dumps(config))
        self.assertIsInstance(restored, helion.Config)
        self.assertEqual(config, restored)
        self.assertIsNot(config, restored)
        self.assertIsNot(config.config, restored.config)

    def test_run_fixed_config(self):
        @helion.kernel(
            config=helion.Config(
                block_sizes=[1024, 1, 1],
                flatten_loops=[True],
                loop_orders=[[0, 2, 1]],
                num_warps=8,
            )
        )
        def add(a, b):
            out = torch.empty_like(a)
            for tile in hl.tile(out.size()):
                out[tile] = a[tile] + b[tile]
            return out

        args = (
            torch.randn([8, 512, 512], device=DEVICE),
            torch.randn([8, 512, 512], device=DEVICE),
        )
        torch.testing.assert_close(add(*args), sum(args))

    @skipIfCpu("fails on Triton CPU backend")
    def test_run_finite_search(self):
        @helion.kernel(
            configs=[
                helion.Config(
                    block_sizes=[1024, 1, 1],
                    flatten_loops=[True],
                    loop_orders=[[0, 2, 1]],
                    num_warps=8,
                ),
                helion.Config(
                    block_sizes=[1024, 1, 1], flatten_loops=[True], num_warps=8
                ),
                helion.Config(block_sizes=[1, 64, 64], num_warps=8),
                helion.Config(block_sizes=[1, 1, 512], num_warps=8),
            ],
            autotune_log_level=0,
        )
        def add(a, b):
            out = torch.empty_like(a)
            for tile in hl.tile(out.size()):
                out[tile] = a[tile] + b[tile]
            return out

        args = (
            torch.randn([8, 512, 512], device=DEVICE),
            torch.randn([8, 512, 512], device=DEVICE),
        )
        torch.testing.assert_close(add(*args), sum(args))
        torch.testing.assert_close(add(*args), sum(args))

    @skipIfRocm("too slow on rocm")
    @skipIfCpu("TritonError: Error from Triton code")
    def test_random_search(self):
        args = (
            torch.randn([512, 512], device=DEVICE),
            torch.randn([512, 512], device=DEVICE),
        )
        bound_kernel = examples_matmul.bind(args)
        bound_kernel.settings.autotune_precompile = None
        random.seed(123)
        best = RandomSearch(bound_kernel, args, 20).autotune()
        fn = bound_kernel.compile_config(best)
        torch.testing.assert_close(fn(*args), args[0] @ args[1], rtol=1e-2, atol=1e-1)

    @skipIfRocm("too slow on rocm")
    @skip("too slow")
    def test_differential_evolution_search(self):
        args = (
            torch.randn([512, 512], device=DEVICE),
            torch.randn([512, 512], device=DEVICE),
        )
        bound_kernel = examples_matmul.bind(args)
        random.seed(123)
        best = DifferentialEvolutionSearch(
            bound_kernel, args, 5, max_generations=3
        ).autotune()
        fn = bound_kernel.compile_config(best)
        torch.testing.assert_close(fn(*args), args[0] @ args[1], rtol=1e-2, atol=1e-1)

    @skip("too slow")
    def test_pattern_search(self):
        args = (
            torch.randn([64, 64], device=DEVICE),
            torch.randn([64, 64], device=DEVICE),
        )
        bound_kernel = basic_kernels.add.bind(args)
        random.seed(123)
        best = PatternSearch(
            bound_kernel, args, initial_population=10, max_generations=2, copies=1
        ).autotune()
        fn = bound_kernel.compile_config(best)
        torch.testing.assert_close(fn(*args), sum(args), rtol=1e-2, atol=1e-1)

    def test_pattern_search_neighbor_values(self):
        self.assertEqual(
            PowerOfTwoFragment(1, 128, 32).pattern_neighbors(32),
            [16, 64],
        )
        self.assertEqual(
            sorted(IntegerFragment(1, 5, 3).pattern_neighbors(3)),
            [2, 4],
        )
        self.assertEqual(BooleanFragment().pattern_neighbors(True), [False])
        self.assertEqual(
            sorted(EnumFragment(("a", "b", "c")).pattern_neighbors("b")),
            ["a", "c"],
        )

    def test_pattern_search_block_size_pair_neighbors(self):
        search = PatternSearch.__new__(PatternSearch)
        search._visited = set()
        search.config_gen = SimpleNamespace(
            flat_spec=[
                PowerOfTwoFragment(16, 128, 32),
                PowerOfTwoFragment(16, 128, 64),
                EnumFragment(("a", "b")),
            ],
            block_size_indices=[0, 1],
        )

        base = [32, 64, "a"]
        neighbors = search._generate_neighbors(base)

        def diff_count(flat):
            return sum(
                1
                for current, original in zip(flat, base, strict=False)
                if current != original
            )

        pair_neighbors = [
            flat for flat in neighbors if diff_count(flat) == 2 and flat[2] == "a"
        ]
        expected = [
            [16, 32, "a"],
            [16, 128, "a"],
            [64, 32, "a"],
            [64, 128, "a"],
        ]
        self.assertEqual(sorted(pair_neighbors), sorted(expected))

    @skipIfCpu("fails on Triton CPU backend")
    def test_accuracy_check_filters_bad_config_wrong_output(self) -> None:
        bad_config = helion.Config(block_sizes=[1], num_warps=8)
        good_config = helion.Config(block_sizes=[1], num_warps=4)

        @helion.kernel(configs=[bad_config, good_config], autotune_log_level=0)
        def add_inplace(a: torch.Tensor, b: torch.Tensor) -> torch.Tensor:
            for tile in hl.tile(b.size()):
                b[tile] = a[tile] + b[tile]
            return b

        def run_mode(mode: str, *, expect_error: bool) -> None:
            a = torch.randn([32], device=DEVICE)
            b = torch.randn([32], device=DEVICE)
            bound_kernel = add_inplace.bind((a, b))
            original_compile = bound_kernel.compile_config
            bound_kernel.settings.autotune_precompile = mode

            def make_bad_config_produce_wrong_output(
                config: helion.Config, *, allow_print: bool = True
            ):
                fn = original_compile(config, allow_print=allow_print)
                if config == bad_config:
                    return lambda *fn_args, **fn_kwargs: fn(*fn_args, **fn_kwargs) + 1
                return fn

            import helion.autotuner.base_search as base_search_module

            with patch.object(
                bound_kernel,
                "compile_config",
                side_effect=make_bad_config_produce_wrong_output,
            ):
                search = FiniteSearch(
                    bound_kernel, (a, b), configs=[bad_config, good_config]
                )
                if mode == "fork":
                    start_cm = patch.object(
                        search,
                        "start_precompile_and_check_for_hangs",
                        side_effect=lambda config,
                        fn: base_search_module.PrecompileFuture.skip(
                            search, config, True
                        ),
                    )
                else:
                    start_cm = nullcontext()

                with start_cm:
                    if expect_error:
                        with self.assertRaisesRegex(
                            helion.exc.AutotuneError,
                            'Set HELION_AUTOTUNE_PRECOMPILE="fork"',
                        ):
                            search.autotune()
                        return

                    _, bad_time = search.benchmark(bad_config)
                    assert math.isinf(bad_time)
                    self.assertEqual(search.counters.get("accuracy_mismatch", 0), 1)
                    search.counters["accuracy_mismatch"] = 0

                    _, good_time = search.benchmark(good_config)
                    assert not math.isinf(good_time)
                    self.assertEqual(search.counters.get("accuracy_mismatch", 0), 0)
                    search.counters["accuracy_mismatch"] = 0

                    best = search.autotune()
                    self.assertEqual(best, good_config)
                    self.assertEqual(search.counters.get("accuracy_mismatch", 0), 1)

        run_mode("fork", expect_error=False)
        run_mode("spawn", expect_error=True)

    @skipIfCpu("fails on Triton CPU backend")
    def test_accuracy_check_filters_bad_config_wrong_arg_mutation(self) -> None:
        bad_config = helion.Config(block_sizes=[1], num_warps=8)
        good_config = helion.Config(block_sizes=[1], num_warps=4)

        @helion.kernel(configs=[bad_config, good_config], autotune_log_level=0)
        def add_inplace(a: torch.Tensor, b: torch.Tensor) -> torch.Tensor:
            for tile in hl.tile(b.size()):
                b[tile] = a[tile] + b[tile]
            return b

        def run_mode(mode: str, *, expect_error: bool) -> None:
            a = torch.randn([32], device=DEVICE)
            b = torch.randn([32], device=DEVICE)
            bound_kernel = add_inplace.bind((a, b))
            original_compile = bound_kernel.compile_config
            bound_kernel.settings.autotune_precompile = mode

            def make_bad_config_produce_wrong_input_arg_mutation(
                config: helion.Config, *, allow_print: bool = True
            ):
                fn = original_compile(config, allow_print=allow_print)
                if config == bad_config:

                    def wrong_fn(*fn_args, **fn_kwargs):
                        result = fn(*fn_args, **fn_kwargs)
                        # Introduce an extra mutation so inputs differ from baseline
                        fn_args[1].add_(1)
                        return result

                    return wrong_fn
                return fn

            import helion.autotuner.base_search as base_search_module

            with patch.object(
                bound_kernel,
                "compile_config",
                side_effect=make_bad_config_produce_wrong_input_arg_mutation,
            ):
                search = FiniteSearch(
                    bound_kernel, (a, b), configs=[bad_config, good_config]
                )
                if mode == "fork":
                    start_cm = patch.object(
                        search,
                        "start_precompile_and_check_for_hangs",
                        side_effect=lambda config,
                        fn: base_search_module.PrecompileFuture.skip(
                            search, config, True
                        ),
                    )
                else:
                    start_cm = nullcontext()

                with start_cm:
                    if expect_error:
                        with self.assertRaisesRegex(
                            helion.exc.AutotuneError,
                            'Set HELION_AUTOTUNE_PRECOMPILE="fork"',
                        ):
                            search.autotune()
                        return

                    _, bad_time = search.benchmark(bad_config)
                    assert math.isinf(bad_time)
                    self.assertEqual(search.counters.get("accuracy_mismatch", 0), 1)
                    search.counters["accuracy_mismatch"] = 0

                    _, good_time = search.benchmark(good_config)
                    assert not math.isinf(good_time)
                    self.assertEqual(search.counters.get("accuracy_mismatch", 0), 0)
                    search.counters["accuracy_mismatch"] = 0

                    best = search.autotune()
                    self.assertEqual(best, good_config)
                    self.assertGreaterEqual(
                        search.counters.get("accuracy_mismatch", 0), 1
                    )

        run_mode("fork", expect_error=False)
        run_mode("spawn", expect_error=True)

    @skipIfCpu("fails on Triton CPU backend")
    def test_autotune_baseline_fn(self) -> None:
        """Test that custom baseline function is used for accuracy checking."""
        config1 = helion.Config(block_sizes=[32], num_warps=4)
        config2 = helion.Config(block_sizes=[64], num_warps=8)

        # Track whether the baseline function was called
        baseline_calls = []

        def custom_baseline(a: torch.Tensor, b: torch.Tensor) -> torch.Tensor:
            baseline_calls.append(True)
            # Return the expected result using PyTorch operations
            return a + b

        @helion.kernel(
            configs=[config1, config2],
            autotune_baseline_fn=custom_baseline,
            autotune_log_level=0,
        )
        def add(a: torch.Tensor, b: torch.Tensor) -> torch.Tensor:
            out = torch.empty_like(a)
            for tile in hl.tile(out.size()):
                out[tile] = a[tile] + b[tile]
            return out

        args = (
            torch.randn([128], device=DEVICE),
            torch.randn([128], device=DEVICE),
        )

        # Run autotuning
        result = add(*args)

        # Verify the custom baseline function was called during autotuning
        self.assertGreater(
            len(baseline_calls), 0, "Custom baseline function should be called"
        )

        # Verify the result is correct
        torch.testing.assert_close(result, args[0] + args[1])

    @skipIfCpu("fails on Triton CPU backend")
    def test_autotune_baseline_fn_filters_bad_config(self) -> None:
        """Test that custom baseline function correctly filters incorrect configs."""
        bad_config = helion.Config(block_sizes=[1], num_warps=8)
        good_config = helion.Config(block_sizes=[1], num_warps=4)

        def custom_baseline(a: torch.Tensor, b: torch.Tensor) -> torch.Tensor:  # noqa: FURB118
            # Return the correct expected result
            return a + b

        @helion.kernel(
            configs=[bad_config, good_config],
            autotune_baseline_fn=custom_baseline,
            autotune_log_level=0,
        )
        def add(a: torch.Tensor, b: torch.Tensor) -> torch.Tensor:
            out = torch.empty_like(a)
            for tile in hl.tile(out.size()):
                out[tile] = a[tile] + b[tile]
            return out

        a = torch.randn([32], device=DEVICE)
        b = torch.randn([32], device=DEVICE)
        bound_kernel = add.bind((a, b))
        original_compile = bound_kernel.compile_config
        bound_kernel.settings.autotune_precompile = "fork"

        # Make bad_config produce wrong output
        def make_bad_config_produce_wrong_output(
            config: helion.Config, *, allow_print: bool = True
        ):
            fn = original_compile(config, allow_print=allow_print)
            if config == bad_config:
                return lambda *fn_args, **fn_kwargs: fn(*fn_args, **fn_kwargs) + 1
            return fn

        import helion.autotuner.base_search as base_search_module

        with patch.object(
            bound_kernel,
            "compile_config",
            side_effect=make_bad_config_produce_wrong_output,
        ):
            search = FiniteSearch(
                bound_kernel, (a, b), configs=[bad_config, good_config]
            )
            with patch.object(
                search,
                "start_precompile_and_check_for_hangs",
                side_effect=lambda config, fn: base_search_module.PrecompileFuture.skip(
                    search, config, True
                ),
            ):
                # Bad config should be filtered out by accuracy check
                _, bad_time = search.benchmark(bad_config)
                self.assertTrue(math.isinf(bad_time))
                self.assertEqual(search.counters.get("accuracy_mismatch", 0), 1)

                # Good config should pass accuracy check
                search.counters["accuracy_mismatch"] = 0
                _, good_time = search.benchmark(good_config)
                self.assertFalse(math.isinf(good_time))
                self.assertEqual(search.counters.get("accuracy_mismatch", 0), 0)

                # Autotuning should select the good config
                best = search.autotune()
                self.assertEqual(best, good_config)

    def test_autotune_baseline_fn_raises_on_failure(self) -> None:
        """Test that AutotuneError is raised when custom baseline function fails."""
        config1 = helion.Config(block_sizes=[32], num_warps=4)
        config2 = helion.Config(block_sizes=[64], num_warps=8)

        def failing_baseline(a: torch.Tensor, b: torch.Tensor) -> torch.Tensor:
            raise RuntimeError("Baseline computation failed!")

        @helion.kernel(
            configs=[config1, config2],
            autotune_baseline_fn=failing_baseline,
            autotune_log_level=0,
        )
        def add(a: torch.Tensor, b: torch.Tensor) -> torch.Tensor:
            out = torch.empty_like(a)
            for tile in hl.tile(out.size()):
                out[tile] = a[tile] + b[tile]
            return out

        args = (
            torch.randn([128], device=DEVICE),
            torch.randn([128], device=DEVICE),
        )

        # Attempting to run should raise AutotuneError
        with self.assertRaisesRegex(
            helion.exc.AutotuneError,
            "Custom baseline function failed while computing baseline",
        ):
            add(*args)

    @skipIfCpu("fails on Triton CPU backend")
    def test_max_generations(self):
        """Autotuner max generation respects explicit kwargs then setting override."""

        with patch.dict(os.environ, {"HELION_AUTOTUNER": "PatternSearch"}):

            @helion.kernel(autotune_max_generations=1)
            def add(a, b):
                out = torch.empty_like(a)
                for tile in hl.tile(out.size()):
                    out[tile] = a[tile] + b[tile]
                return out

            args = (
                torch.randn([8], device=DEVICE),
                torch.randn([8], device=DEVICE),
            )

            bound = add.bind(args)
            autotuner_factory = bound.settings.autotuner_fn

            # Settings override defaults
            autotuner = autotuner_factory(bound, args)
            self.assertEqual(autotuner.autotuner.max_generations, 1)

            # Explicit constructor value wins
            autotuner_override = autotuner_factory(bound, args, max_generations=2)
            self.assertEqual(autotuner_override.autotuner.max_generations, 2)

    def test_autotune_effort_none(self):
        @helion.kernel(autotune_effort="none")
        def add(a, b):
            out = torch.empty_like(a)
            for tile in hl.tile(out.size()):
                out[tile] = a[tile] + b[tile]
            return out

        args = (
            torch.randn([8, 512, 512], device=DEVICE),
            torch.randn([8, 512, 512], device=DEVICE),
        )
        result = add(*args)
        torch.testing.assert_close(result, sum(args))

    @skipIfCpu("fails on Triton CPU backend")
    def test_autotune_effort_quick(self):
        """Test that quick effort profile uses correct default values."""
        # Get the quick profile defaults
        quick_profile = get_effort_profile("quick")
        assert quick_profile.pattern_search is not None
        expected_initial_pop = quick_profile.pattern_search.initial_population
        expected_copies = quick_profile.pattern_search.copies
        expected_max_gen = quick_profile.pattern_search.max_generations

        args = (
            torch.randn([8, 32], device=DEVICE),
            torch.randn([8, 32], device=DEVICE),
        )

        # Test 1: Default quick mode values from effort profile
        with patch.dict(os.environ, {"HELION_AUTOTUNER": "PatternSearch"}):

            @helion.kernel(autotune_effort="quick")
            def add(a, b):
                out = torch.empty_like(a)
                for tile in hl.tile(out.size()):
                    out[tile] = a[tile] + b[tile]
                return out

            bound = add.bind(args)
            autotuner = bound.settings.autotuner_fn(bound, args)
            pattern = autotuner.autotuner
            self.assertIsInstance(pattern, PatternSearch)
            # Use exact values from quick profile
            self.assertEqual(pattern.initial_population, expected_initial_pop)
            self.assertEqual(pattern.copies, expected_copies)
            self.assertEqual(pattern.max_generations, expected_max_gen)

        # Test 2: HELION_AUTOTUNE_MAX_GENERATIONS overrides effort profile
        override_max_gen = 100
        with patch.dict(
            os.environ,
            {
                "HELION_AUTOTUNER": "PatternSearch",
                "HELION_AUTOTUNE_MAX_GENERATIONS": str(override_max_gen),
            },
        ):

            @helion.kernel(autotune_effort="quick")
            def add_with_override(a, b):
                out = torch.empty_like(a)
                for tile in hl.tile(out.size()):
                    out[tile] = a[tile] + b[tile]
                return out

            bound = add_with_override.bind(args)
            autotuner = bound.settings.autotuner_fn(bound, args)
            pattern = autotuner.autotuner
            self.assertIsInstance(pattern, PatternSearch)
            # initial_population and copies from profile, but max_generations from env var
            self.assertEqual(pattern.initial_population, expected_initial_pop)
            self.assertEqual(pattern.copies, expected_copies)
            self.assertEqual(pattern.max_generations, override_max_gen)

        # Test 3: Explicit constructor values take highest priority
        explicit_initial_pop = 500
        explicit_copies = 300
        explicit_max_gen = 150

        bound = add.bind(args)
        pattern = PatternSearch(
            bound,
            args,
            initial_population=explicit_initial_pop,
            copies=explicit_copies,
            max_generations=explicit_max_gen,
        )
        # All values from explicit constructor args
        self.assertEqual(pattern.initial_population, explicit_initial_pop)
        self.assertEqual(pattern.copies, explicit_copies)
        self.assertEqual(pattern.max_generations, explicit_max_gen)

    def test_autotuner_disabled(self):
        @helion.kernel()
        def add(a, b):
            out = torch.empty_like(a)
            for tile in hl.tile(out.size()):
                out[tile] = a[tile] + b[tile]
            return out

        args = (
            torch.randn([8, 512, 512], device=DEVICE),
            torch.randn([8, 512, 512], device=DEVICE),
        )
        with (
            patch.dict(os.environ, {"HELION_DISALLOW_AUTOTUNING": "1"}),
            pytest.raises(
                expected_exception=helion.exc.AutotuningDisallowedInEnvironment,
                match="Autotuning is disabled by HELION_DISALLOW_AUTOTUNING=1, please provide a config to @helion.kernel via the config= argument.",
            ),
        ):
            add(*args)


class TestAutotuneRandomSeed(RefEagerTestDisabled, TestCase):
    def _autotune_and_record(self, **settings: object) -> float:
        search_capture: dict[str, RecordingRandomSearch] = {}

        def autotuner_factory(bound_kernel, args, **kwargs):
            search = RecordingRandomSearch(bound_kernel, args, count=4, **kwargs)
            search_capture["search"] = search
            return search

        kernel_settings = {
            "autotuner_fn": autotuner_factory,
        }
        kernel_settings.update(settings)

        @helion.kernel(**kernel_settings)
        def add(a, b):
            out = torch.empty_like(a)
            for tile in hl.tile(out.size()):
                out[tile] = a[tile] + b[tile]
            return out

        args = (
            torch.randn([8, 32], device=DEVICE),
            torch.randn([8, 32], device=DEVICE),
        )
        bound_kernel = add.bind(args)
        bound_kernel.autotune(args)
        torch.testing.assert_close(bound_kernel(*args), sum(args), rtol=1e-2, atol=1e-1)

        search = search_capture["search"]
        assert search.samples, (
            "expected RecordingRandomSearch to record a random sample"
        )
        return search.samples[0]

    @skipIfRocm("accuracy difference")
    @skipIfCpu("fails on Triton CPU backend")
    def test_autotune_random_seed_from_env_var(self) -> None:
        # same env var value -> same random sample
        with patch.dict(
            os.environ, {"HELION_AUTOTUNE_RANDOM_SEED": "4242"}, clear=False
        ):
            first = self._autotune_and_record()
        with patch.dict(
            os.environ, {"HELION_AUTOTUNE_RANDOM_SEED": "4242"}, clear=False
        ):
            second = self._autotune_and_record()
        self.assertEqual(first, second)

        # different env var values -> different random samples
        with patch.dict(
            os.environ, {"HELION_AUTOTUNE_RANDOM_SEED": "101"}, clear=False
        ):
            first = self._autotune_and_record()
        with patch.dict(
            os.environ, {"HELION_AUTOTUNE_RANDOM_SEED": "102"}, clear=False
        ):
            second = self._autotune_and_record()
        self.assertNotEqual(first, second)

    @skipIfRocm("accuracy difference")
    @skipIfCpu("fails on Triton CPU backend")
    def test_autotune_random_seed_from_settings(self) -> None:
        # same autotune_random_seed setting -> same random sample
        first = self._autotune_and_record(autotune_random_seed=4242)
        second = self._autotune_and_record(autotune_random_seed=4242)
        self.assertEqual(first, second)

        # different autotune_random_seed settings -> different random samples
        first = self._autotune_and_record(autotune_random_seed=101)
        second = self._autotune_and_record(autotune_random_seed=102)
        self.assertNotEqual(first, second)


<<<<<<< HEAD
class TestMultiFidelityBO(RefEagerTestDisabled, TestCase):
    """Test the Multi-Fidelity Bayesian Optimization autotuner."""

    def test_mfbo_basic(self):
        """Test that MFBO can successfully autotune a simple kernel."""
        args = (
            torch.randn([64, 64], device=DEVICE),
            torch.randn([64, 64], device=DEVICE),
        )
        bound_kernel = basic_kernels.add.bind(args)
        bound_kernel.settings.autotune_precompile = None
        random.seed(42)

        # Create MFBO autotuner with small parameters for testing
        search = MultiFidelityBayesianSearch(
            bound_kernel,
            args,
            n_low_fidelity=10,
            n_medium_fidelity=5,
            n_high_fidelity=3,
            n_ultra_fidelity=1,
            fidelity_low=3,
            fidelity_medium=5,
            fidelity_high=10,
            fidelity_ultra=20,
        )
        best_config = search.autotune()

        # Verify the result is correct
        fn = bound_kernel.compile_config(best_config)
        torch.testing.assert_close(fn(*args), sum(args), rtol=1e-2, atol=1e-1)

    @skip("too slow")
    def test_mfbo_matmul(self):
        """Test MFBO on a more complex kernel (matmul)."""
        args = (
            torch.randn([256, 256], device=DEVICE),
            torch.randn([256, 256], device=DEVICE),
        )
        bound_kernel = examples_matmul.bind(args)
        bound_kernel.settings.autotune_precompile = None
        random.seed(42)

        # Run MFBO
        search = MultiFidelityBayesianSearch(
            bound_kernel,
            args,
            n_low_fidelity=30,
            n_medium_fidelity=10,
            n_high_fidelity=5,
            n_ultra_fidelity=2,
        )
        best_config = search.autotune()

        # Verify correctness
        fn = bound_kernel.compile_config(best_config)
        torch.testing.assert_close(fn(*args), args[0] @ args[1], rtol=1e-2, atol=1e-1)

    def test_mfbo_config_encoding(self):
        """Test that config encoding works correctly."""
        args = (
            torch.randn([64, 64], device=DEVICE),
            torch.randn([64, 64], device=DEVICE),
        )
        bound_kernel = basic_kernels.add.bind(args)
        search = MultiFidelityBayesianSearch(bound_kernel, args)

        # Generate a few configs and encode them
        encoder = search.encoder
        flat_configs = list(search.config_gen.random_population_flat(5))

        for flat_config in flat_configs:
            encoded = encoder.encode(flat_config)
            # Check that encoding produces a valid numpy array
            self.assertEqual(encoded.ndim, 1)
            self.assertGreater(len(encoded), 0)
            # Check bounds are reasonable
            bounds = encoder.get_bounds()
            self.assertEqual(len(bounds), len(encoded))

    def test_mfbo_gaussian_process(self):
        """Test that GP model can be trained and used for predictions."""
        import numpy as np

        from helion.autotuner.gaussian_process import MultiFidelityGP

        gp = MultiFidelityGP()

        # Create some synthetic training data
        rng = np.random.default_rng(42)
        X_train = rng.standard_normal((10, 5))
        y_train = rng.standard_normal(10)

        # Train low-fidelity model
        gp.fit_low(X_train, y_train)

        # Make predictions
        X_test = rng.standard_normal((3, 5))
        mu, sigma = gp.predict_low(X_test, return_std=True)

        self.assertEqual(len(mu), 3)
        self.assertEqual(len(sigma), 3)
        self.assertTrue(np.all(sigma >= 0))  # Uncertainty should be non-negative

        # Train high-fidelity model
        gp.fit_high(X_train[:5], y_train[:5])
        mu_high, sigma_high = gp.predict_high(X_test, return_std=True)

        self.assertEqual(len(mu_high), 3)
        self.assertEqual(len(sigma_high), 3)

    def test_mfbo_acquisition_functions(self):
        """Test acquisition functions work correctly."""
        import numpy as np

        from helion.autotuner.acquisition import expected_improvement
        from helion.autotuner.acquisition import upper_confidence_bound

        mu = np.array([1.0, 2.0, 3.0])
        sigma = np.array([0.5, 1.0, 0.3])
        best_so_far = 2.5

        # Test Expected Improvement
        ei = expected_improvement(mu, sigma, best_so_far)
        self.assertEqual(len(ei), 3)
        self.assertTrue(np.all(ei >= 0))  # EI should be non-negative

        # Best improvement should be for the lowest mean with high uncertainty
        # or high mean with very high uncertainty

        # Test UCB
        lcb = upper_confidence_bound(mu, sigma, beta=2.0)
        self.assertEqual(len(lcb), 3)
        # LCB for minimization should prefer lower values
        self.assertLess(lcb[0], lcb[2])  # Lower mean + lower uncertainty
=======
class TestAutotuneCacheSelection(TestCase):
    """Selection of the autotune cache via HELION_AUTOTUNE_CACHE."""

    def _make_bound(self):
        @helion.kernel(autotune_baseline_fn=operator.add, autotune_log_level=0)
        def add(a: torch.Tensor, b: torch.Tensor):
            out = torch.empty_like(a)
            for tile in hl.tile(out.size()):
                out[tile] = a[tile] + b[tile]
            return out

        args = (
            torch.randn([8], device=DEVICE),
            torch.randn([8], device=DEVICE),
        )
        return add.bind(args), args

    def test_autotune_cache_default_is_local(self):
        """Default (no env var set) -> LocalAutotuneCache."""
        with without_env_var("HELION_AUTOTUNE_CACHE"):
            bound, args = self._make_bound()
            with patch("torch.accelerator.synchronize", autospec=True) as sync:
                sync.return_value = None
                autotuner = bound.settings.autotuner_fn(bound, args)
            self.assertIsInstance(autotuner, LocalAutotuneCache)
            self.assertNotIsInstance(autotuner, StrictLocalAutotuneCache)

    def test_autotune_cache_strict_selected_by_env(self):
        """HELION_AUTOTUNE_CACHE=StrictLocalAutotuneCache -> StrictLocalAutotuneCache."""
        with patch.dict(
            os.environ,
            {"HELION_AUTOTUNE_CACHE": "StrictLocalAutotuneCache"},
            clear=False,
        ):
            bound, args = self._make_bound()
            with patch("torch.accelerator.synchronize", autospec=True) as sync:
                sync.return_value = None
                autotuner = bound.settings.autotuner_fn(bound, args)
            self.assertIsInstance(autotuner, StrictLocalAutotuneCache)

    def test_autotune_cache_invalid_raises(self):
        """Invalid HELION_AUTOTUNE_CACHE value should raise a ValueError."""
        with patch.dict(
            os.environ, {"HELION_AUTOTUNE_CACHE": "InvalidCacheName"}, clear=False
        ):
            bound, args = self._make_bound()
            with patch("torch.accelerator.synchronize", autospec=True) as sync:
                sync.return_value = None
                with self.assertRaisesRegex(
                    ValueError, "Unknown HELION_AUTOTUNE_CACHE"
                ):
                    bound.settings.autotuner_fn(bound, args)
>>>>>>> f05043eb


if __name__ == "__main__":
    unittest.main()<|MERGE_RESOLUTION|>--- conflicted
+++ resolved
@@ -1064,7 +1064,6 @@
         self.assertNotEqual(first, second)
 
 
-<<<<<<< HEAD
 class TestMultiFidelityBO(RefEagerTestDisabled, TestCase):
     """Test the Multi-Fidelity Bayesian Optimization autotuner."""
 
@@ -1200,7 +1199,8 @@
         self.assertEqual(len(lcb), 3)
         # LCB for minimization should prefer lower values
         self.assertLess(lcb[0], lcb[2])  # Lower mean + lower uncertainty
-=======
+
+
 class TestAutotuneCacheSelection(TestCase):
     """Selection of the autotune cache via HELION_AUTOTUNE_CACHE."""
 
@@ -1253,7 +1253,6 @@
                     ValueError, "Unknown HELION_AUTOTUNE_CACHE"
                 ):
                     bound.settings.autotuner_fn(bound, args)
->>>>>>> f05043eb
 
 
 if __name__ == "__main__":
