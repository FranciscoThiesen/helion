--- conflicted
+++ resolved
@@ -44,13 +44,10 @@
     "ParticleSwarmSearch": ParticleSwarmSearch,
     "PatternSearch": PatternSearch,
     "RandomSearch": RandomSearch,
-<<<<<<< HEAD
     "TPESearch": TreeStructuredParzenEstimator,
-=======
 }
 
 cache_classes = {
     "LocalAutotuneCache": LocalAutotuneCache,
     "StrictLocalAutotuneCache": StrictLocalAutotuneCache,
->>>>>>> f05043eb
 }