from __future__ import annotations

import abc
import collections
import contextlib
import dataclasses
import datetime
import functools
import inspect
from itertools import count
from itertools import starmap
import logging
import math
from math import inf
import multiprocessing as mp
from multiprocessing import connection
import os
from pathlib import Path
import pickle
import random
import sys
import tempfile
import time
import traceback
import types
from typing import TYPE_CHECKING
from typing import Any
from typing import Callable
from typing import Iterable
from typing import Literal
from typing import NamedTuple
from typing import NoReturn
from typing import Sequence
from typing import cast
from unittest.mock import patch
import uuid

import torch
from torch.utils._pytree import tree_flatten
from torch.utils._pytree import tree_map
from torch.utils._pytree import tree_map_only
from triton.testing import do_bench

from .. import exc
from ..runtime.kernel import BoundKernel
from ..runtime.precompile_shim import already_compiled
from ..runtime.precompile_shim import make_precompiler
from .benchmarking import interleaved_bench
from .config_generation import ConfigGeneration
from .config_generation import FlatConfig
from .logger import SUPPRESSED_TRITON_CODE_MSG
from .logger import AutotuneLogEntry
from .logger import AutotuningLogger
from .logger import classify_triton_exception
from .logger import format_triton_compile_failure
from .logger import log_generated_triton_code_debug
from .logger import match_unrecoverable_runtime_error
from .progress_bar import iter_with_progress

if TYPE_CHECKING:
    from collections.abc import Sequence

    from ..runtime.config import Config
    from ..runtime.kernel import BoundKernel
    from ..runtime.kernel import CompiledConfig
    from ..runtime.settings import Settings
    from . import ConfigSpec


class BaseAutotuner(abc.ABC):
    """
    Abstract base class for all autotuners and classes that wrap autotuners, like caching.
    """

    @abc.abstractmethod
    def autotune(self, *, skip_cache: bool = False) -> Config:
        raise NotImplementedError


class BenchmarkResult(NamedTuple):
    """Result tuple returned by parallel_benchmark."""

    config: Config
    fn: Callable[..., object]
    perf: float
    status: Literal["ok", "error", "timeout"]
    compile_time: float | None


class BaseSearch(BaseAutotuner):
    """
    Base class for search algorithms. This class defines the interface and utilities for all
    search algorithms.

    Attributes:
        kernel (BoundKernel): The kernel to be tuned.
        settings (Settings): The settings associated with the kernel.
        config_spec (ConfigSpec): The configuration specification for the kernel.
        args (Sequence[object]): The arguments to be passed to the kernel.
        counters (collections.Counter): A counter to track various metrics during the search.
    """

    _baseline_output: object
    _kernel_mutates_args: bool
    _baseline_post_args: Sequence[object] | None
    _jobs: int
    _precompile_result_counter: count[int]

    def __init__(self, kernel: BoundKernel, args: Sequence[object]) -> None:
        """
        Initialize the BaseSearch object.

        Args:
            kernel: The kernel to be tuned.
            args: The arguments to be passed to the kernel.
        """
        super().__init__()
        self.kernel = kernel
        self.settings: Settings = kernel.settings
        self.config_spec: ConfigSpec = kernel.config_spec
        self.args: Sequence[object] = args
        self.counters: collections.Counter[str] = collections.Counter()
        self.log = AutotuningLogger(self.settings)
        self.best_perf_so_far = inf
        seed = self.settings.autotune_random_seed
        random.seed(seed)
        self.log(f"Autotune random seed: {seed}")
        self._original_args: Sequence[object] = self._clone_args(self.args)
        self._precompile_tmpdir: tempfile.TemporaryDirectory[str] | None = None
        self._precompile_args_path: str | None = None
        self._precompile_result_counter = count()
        (
            self._baseline_output,
            self._kernel_mutates_args,
            self._baseline_post_args,
        ) = self._compute_baseline()
        self._jobs = self._decide_num_jobs()

    def _next_precompile_result_path(self) -> str:
        assert self._precompile_tmpdir is not None
        return os.path.join(
            self._precompile_tmpdir.name,
            f"result_{next(self._precompile_result_counter)}.pkl",
        )

    def cleanup(self) -> None:
        if self._precompile_tmpdir is not None:
            self._precompile_tmpdir.cleanup()
            self._precompile_tmpdir = None
        self._precompile_args_path = None
        self._precompile_result_counter = count()

    def _clone_args(self, args: Sequence[object]) -> Sequence[object]:
        def _clone_leaf(leaf: object) -> object:
            if isinstance(leaf, torch.Tensor):
                clone = leaf.detach().clone()
                clone.requires_grad_(leaf.requires_grad)
                return clone
            return leaf

        return tree_map(_clone_leaf, args)

    def _compute_baseline(self) -> tuple[object, bool, Sequence[object] | None]:
        """
        Compute baseline output for accuracy validation during autotuning.
        Also detect if the kernel mutates any of its input arguments.

        The baseline is computed in one of two ways:
        - If settings.autotune_baseline_fn is provided, use that custom function
        - Otherwise, run the kernel with the default config
        """
        new_args = self._clone_args(self._original_args)

        # Use custom baseline function if provided
        if self.settings.autotune_baseline_fn is not None:
            try:
                baseline_output = self.settings.autotune_baseline_fn(*new_args)
                torch.accelerator.synchronize()
            except Exception as e:
                raise exc.AutotuneError(
                    "Custom baseline function failed while computing baseline.\n"
                    f"Baseline function: {self.settings.autotune_baseline_fn}\n"
                ) from e
        else:
            # Use default config
            baseline_config = self.config_spec.default_config()
            try:
                baseline_output = self.kernel.compile_config(
                    baseline_config, allow_print=False
                )(*new_args)
                torch.accelerator.synchronize()
            except Exception as e:
                decorator = self.kernel.format_kernel_decorator(
                    baseline_config, self.settings
                )
                log_generated_triton_code_debug(
                    self.log,
                    self.kernel,
                    baseline_config,
                    prefix=f"Generated Triton code for {decorator}:",
                )
                self.kernel.maybe_log_repro(self.log.error, new_args, baseline_config)
                raise exc.InvalidConfig(
                    "Default config failed while computing baseline.\n"
                    f"Default config: {decorator}\n"
                    f"{SUPPRESSED_TRITON_CODE_MSG}\n"
                    "To work around this error, you could set `@helion.kernel(autotune_baseline_fn=...)` "
                    "to provide a custom baseline function (e.g. PyTorch eager implementation of your kernel)."
                ) from e

        original_args_flat, _ = tree_flatten(self._original_args)
        new_args_flat, _ = tree_flatten(new_args)
        mutated = False
        for old, new in zip(original_args_flat, new_args_flat, strict=False):
            if (
                isinstance(old, torch.Tensor)
                and isinstance(new, torch.Tensor)
                and (not torch.equal(new, old))
            ):
                mutated = True
                break
        baseline_post_args = self._clone_args(new_args)
        return baseline_output, mutated, baseline_post_args

    def _decide_num_jobs(self) -> int:
        if not self.settings.autotune_precompile:
            return 1

        jobs = self.settings.autotune_precompile_jobs
        if not jobs:
            jobs = os.cpu_count() or 1

        if self.settings.autotune_precompile != "spawn":
            return jobs

        memory_per_job = _estimate_tree_bytes(self.args) + _estimate_tree_bytes(
            self._baseline_output
        )
        memory_per_job *= 2  # safety factor
        if memory_per_job <= 0:
            return jobs

        device = self.kernel.env.device
        if device.type != "cuda":
            # TODO(jansel): support non-cuda devices
            return jobs

        available_memory, _ = torch.cuda.mem_get_info(device)
        jobs_by_memory = available_memory // memory_per_job
        if jobs_by_memory < jobs:
            gib_per_job = memory_per_job / (1024**3)
            available_gib = available_memory / (1024**3)
            if jobs_by_memory > 0:
                self.log.warning(
                    f"Reducing autotune precompile spawn jobs from {jobs} to {jobs_by_memory} "
                    f"due to limited GPU memory (estimated {gib_per_job:.2f} GiB per job, "
                    f"{available_gib:.2f} GiB free). "
                    f"Set HELION_AUTOTUNE_PRECOMPILE_JOBS={jobs_by_memory} "
                    "to make this lower cap persistent, "
                    'set HELION_AUTOTUNE_PRECOMPILE="fork" to disable spawning, or reduce GPU memory usage.'
                )
            else:
                raise exc.AutotuneError(
                    "Autotune precompile spawn mode requires at least one job, but estimated "
                    "memory usage exceeds available GPU memory."
                    f"Estimated {gib_per_job:.2f} GiB per job, but only "
                    f"{available_gib:.2f} GiB free. "
                    'Set HELION_AUTOTUNE_PRECOMPILE="fork" to disable spawning, or reduce GPU memory usage.'
                )
            jobs = jobs_by_memory

        return jobs

    def _validate_against_baseline(
        self, config: Config, output: object, args: Sequence[object]
    ) -> bool:
        try:
            torch.testing.assert_close(
                output, self._baseline_output, atol=1e-2, rtol=1e-2
            )
            if self._kernel_mutates_args:
                torch.testing.assert_close(
                    args, self._baseline_post_args, atol=1e-2, rtol=1e-2
                )
        except AssertionError as e:
            self.counters["accuracy_mismatch"] += 1
            if not self.settings.autotune_ignore_errors:
                self.log.warning(
                    f"Skipping config with accuracy mismatch: {config!r}\n{e!s}\nUse HELION_AUTOTUNE_ACCURACY_CHECK=0 to disable this check.\n"
                )
            return False
        return True

    def benchmark(self, config: Config) -> tuple[Callable[..., object], float]:
        """
        Benchmark a specific configuration.

        This method compiles the kernel with the given configuration and measures its performance.

        Args:
            config: The configuration to benchmark.

        Returns:
            The function and performance of the configuration in ms.
        """
        fn = self.kernel.compile_config(config, allow_print=False)
        if self.start_precompile_and_check_for_hangs(config, fn)():
            return fn, self.benchmark_function(config, fn)
        return fn, inf

    def benchmark_function(
        self, config: Config, fn: CompiledConfig, *, fidelity: int = 50
    ) -> float:
        """
        Benchmark a compiled function.  This function is called by the autotuner to measure the
        performance of a specific configuration.

        Args:
            config: The configuration to benchmark.
            fn: A precompiled version of config.
            fidelity: Number of repetitions for benchmarking (default: 50).

        Returns:
            The performance of the configuration in ms.
        """
        self.counters["benchmark"] += 1
        self.log.debug(lambda: f"Running benchmark for {config!r}")
        try:
            # TODO(jansel): early exit with fewer trials if early runs are slow
            self.log.debug(lambda: f"Running {config} at {datetime.datetime.now()}")
            t0 = time.perf_counter()
            if self._kernel_mutates_args:
                self.args = self._clone_args(self._original_args)
            torch.accelerator.synchronize()
            output = fn(*self.args)  # make sure the kernel is compiled
            torch.accelerator.synchronize()
            if (
                self.settings.autotune_accuracy_check
                and not self._validate_against_baseline(config, output, self.args)
            ):
                # Accuracy check failed; reject this config
                return inf
            t1 = time.perf_counter()
            res = do_bench(
                functools.partial(fn, *self.args),
                return_mode="median",
                warmup=1,  # we are already warmed up above
                rep=fidelity,
            )
            t2 = time.perf_counter()
            assert isinstance(res, float)
            self.log.debug(
                lambda: f"result: {res:.4f}ms (took {t1 - t0:.1f}s + {t2 - t1:.1f}s)",
            )
            if res < self.best_perf_so_far:
                self.best_perf_so_far = res
            return res
        except Exception as e:
            if match_unrecoverable_runtime_error(e):
                self.kernel.maybe_log_repro(self.log.error, self.args, config)
                raise exc.TritonUnrecoverableRuntimeError(
                    reason=str(e),
                    decorator=self.kernel.format_kernel_decorator(
                        config, self.settings
                    ),
                    error=f"{type(e).__qualname__}: {e}",
                ) from e
            action = classify_triton_exception(e)
            if self.settings.autotune_ignore_errors:
                pass
            elif action == "raise":
                decorator = self.kernel.format_kernel_decorator(config, self.settings)
                log_generated_triton_code_debug(
                    self.log,
                    self.kernel,
                    config,
                    prefix=f"Generated Triton code for {decorator}:",
                )
                self.kernel.maybe_log_repro(self.log.error, self.args, config)
                raise exc.TritonError(
                    error=f"{type(e).__qualname__}: {e}",
                    decorator=decorator,
                    code=SUPPRESSED_TRITON_CODE_MSG,
                ) from e
            elif action == "warn":
                decorator = self.kernel.format_kernel_decorator(config, self.settings)
                log_generated_triton_code_debug(
                    self.log,
                    self.kernel,
                    config,
                    prefix=f"Generated Triton code for {decorator}:",
                )
                self.log.warning(format_triton_compile_failure(config, e, self.kernel))
                self.kernel.maybe_log_repro(self.log.warning, self.args, config)
            else:
                decorator = self.kernel.format_kernel_decorator(config, self.settings)
                log_generated_triton_code_debug(
                    self.log,
                    self.kernel,
                    config,
                    prefix=f"Generated Triton code for {decorator}:",
                )
                self.log.debug(f"Benchmarking failed: {type(e).__name__}: {e}")
                self.kernel.maybe_log_repro(self.log.debug, self.args, config)
            return inf

    def start_precompile_and_check_for_hangs(
        self, config: Config, fn: CompiledConfig
    ) -> PrecompileFuture:
        """
        Run the kernel in a spawned subprocess to detect hangs during compilation or execution.
        We use the subprocess timeout to guard against Triton kernels that never finish.
        We also do this in parallel (when called from parallel_benchmark) to do faster autotuning.
        Note that we compile in parallel, but we benchmark one-by-one to avoid noisy results.

        Args:
            config: The config that generated fn.
            fn: The function to be precompiled.

        Returns:
            True if the compilation was successful, False if it hung.
        """
        if not self.settings.autotune_precompile:
            return PrecompileFuture.skip(self, config, True)
        mode = self.settings.autotune_precompile
        if mode not in {"fork", "spawn"}:
            raise exc.InvalidAPIUsage("autotune_precompile must be 'fork' or 'spawn'")
        if self._kernel_mutates_args:
            device_args = self._clone_args(self._original_args)
        else:
            device_args = self.args

        decorator = self.kernel.format_kernel_decorator(config, self.settings)

        if mode == "spawn":
            ctx = mp.get_context("spawn")
            assert self._precompile_args_path is not None
            try:
                fn_spec = _serialize_compiled_fn(fn)
            except RuntimeError as err:
                raise exc.AutotuneError(
                    "Failed to serialize compiled kernel for spawn precompile."
                    ' Set HELION_AUTOTUNE_PRECOMPILE="fork" to fall back to fork mode.'
                ) from err
            result_path = self._next_precompile_result_path()
            process = cast(
                "mp.Process",
                ctx.Process(
                    target=_run_kernel_in_subprocess_spawn,
                    args=(fn_spec, self._precompile_args_path, result_path, decorator),
                ),
            )
            process.daemon = True
        else:
            precompiler = _prepare_precompiler_for_fork(
                fn, device_args, config, self.kernel, decorator, self.log
            )
            if precompiler is None:
                return PrecompileFuture.skip(self, config, True)
            ctx = mp.get_context("fork")
            result_path = self._next_precompile_result_path()
            process = cast(
                "mp.Process",
                ctx.Process(
                    target=_run_kernel_in_subprocess_fork,
                    args=(precompiler, config, self.kernel, result_path, decorator),
                ),
            )
            process.daemon = True
        return PrecompileFuture(
            search=self,
            config=config,
            process=process,
            timeout=self.settings.autotune_compile_timeout,
            result_path=result_path,
        )

    def parallel_benchmark(
        self, configs: list[Config], *, desc: str = "Benchmarking"
    ) -> list[BenchmarkResult]:
        """
        Benchmark multiple configurations in parallel.

        Args:
            configs: A list of configurations to benchmark.
            desc: Description for the progress bar.

        Returns:
            A list of BenchmarkResult entries containing the configuration, compiled
            callable, measured performance, status, and compilation time.
        """
        fns: list[Callable[..., object]] = []
        futures: list[PrecompileFuture] | None = None
        for config in configs:
            fn = self.kernel.compile_config(config, allow_print=False)
            fns.append(fn)
        if self.settings.autotune_precompile:
            futures = list(
                starmap(
                    self.start_precompile_and_check_for_hangs,
                    zip(configs, fns, strict=True),
                )
            )
            precompile_desc = (
                f"{desc} precompiling" if self.settings.autotune_progress_bar else None
            )
            is_workings = PrecompileFuture.wait_for_all(futures, desc=precompile_desc)
            precompile_status: list[Literal["ok", "error", "timeout"]] = []
            for future, ok in zip(futures, is_workings, strict=True):
                reason = future.failure_reason
                if ok:
                    precompile_status.append("ok")
                elif reason == "timeout":
                    precompile_status.append("timeout")
                else:
                    precompile_status.append("error")
        else:
            is_workings = [True] * len(configs)
            precompile_status = ["ok"] * len(configs)

        results: list[BenchmarkResult] = []

        # Render a progress bar only when the user requested it.
        iterator = iter_with_progress(
            enumerate(zip(fns, is_workings, precompile_status, strict=True)),
            total=len(configs),
            description=f"{desc} exploring neighbors",
            enabled=self.settings.autotune_progress_bar,
        )
        for index, (fn, is_working, reason) in iterator:
            config = configs[index]
            if futures is not None:
                future = futures[index]
                compile_time = (
                    future.elapsed
                    if future.process is not None and future.started
                    else None
                )
            else:
                compile_time = None
            status: Literal["ok", "error", "timeout"]
            if is_working:
                # benchmark one-by-one to avoid noisy results
                perf = self.benchmark_function(config, fn)
                status = "ok" if math.isfinite(perf) else "error"
                results.append(
                    BenchmarkResult(
                        config=config,
                        fn=fn,
                        perf=perf,
                        status=status,
                        compile_time=compile_time,
                    )
                )
            else:
                status = "timeout" if reason == "timeout" else "error"
                results.append(
                    BenchmarkResult(
                        config=config,
                        fn=fn,
                        perf=inf,
                        status=status,
                        compile_time=compile_time,
                    )
                )
        return results

    def autotune(self, *, skip_cache: bool = False) -> Config:
        """
        Perform autotuning to find the best configuration.

        This method searches for the optimal configuration by benchmarking multiple configurations.

        Returns:
            The best configuration found during autotuning.
        """
        start = time.perf_counter()
        exit_stack = contextlib.ExitStack()
        with exit_stack:
            if self.settings.autotune_log and isinstance(self, PopulationBasedSearch):
                exit_stack.enter_context(self.log.autotune_logging())
            self.log.reset()
            # Autotuner triggers bugs in remote triton compile service
            exit_stack.enter_context(
                patch.dict(os.environ, {"TRITON_LOCAL_BUILD": "1"}, clear=False)
            )
            assert self._precompile_tmpdir is None
            tempdir = tempfile.TemporaryDirectory()
            self._precompile_tmpdir = tempdir
            if self.settings.autotune_precompile == "spawn":
                args_path = os.path.join(tempdir.name, "args.pt")
                torch.save(self.args, args_path)
                self._precompile_args_path = args_path
            exit_stack.callback(self.cleanup)
            best = self._autotune()
        end = time.perf_counter()
        kernel_decorator = self.kernel.format_kernel_decorator(best, self.settings)
        self.log(
            f"Autotuning complete in {end - start:.1f}s after searching {self.counters['benchmark']} configs.\n"
            "One can hardcode the best config and skip autotuning with:\n"
            f"    {kernel_decorator}\n",
            level=logging.INFO + 5,
        )
        if self.settings.print_output_code:
            triton_code = self.kernel.to_triton_code(best)
            print(triton_code, file=sys.stderr)
        return best

    def _autotune(self) -> Config:
        """
        Abstract method to perform the actual autotuning.

        This method must be implemented by subclasses.

        Raises:
            NotImplementedError: If the method is not implemented.
        """
        raise NotImplementedError


@dataclasses.dataclass
class PopulationMember:
    """
    Represents a member of the population in population-based search algorithms.

    Attributes:
        perfs (list[float]): The performance of the configuration, accumulated over multiple benchmarks.
        flat_values (FlatConfig): The flat representation of the configuration values.
        config (Config): The full configuration object.
        fidelities (list[int]): The fidelity levels used for each benchmark.
    """

    fn: Callable[..., object]
    perfs: list[float]
    flat_values: FlatConfig
    config: Config
    status: Literal["ok", "error", "timeout", "unknown"] = "unknown"
<<<<<<< HEAD
    fidelities: list[int] = dataclasses.field(default_factory=list)
=======
    compile_time: float | None = None
>>>>>>> f05043eb

    @property
    def perf(self) -> float:
        return self.perfs[-1]

    @property
    def fidelity(self) -> int:
        """Get the fidelity of the latest benchmark."""
        return self.fidelities[-1] if self.fidelities else 50


def performance(member: PopulationMember) -> float:
    """
    Retrieve the performance of a population member.  Used as a sort key.

    Args:
        member: The population member.

    Returns:
        The performance of the member.
    """
    return member.perf


def _estimate_tree_bytes(obj: object) -> int:
    """Estimate the memory usage of a pytree of objects, counting shared storage only once."""
    total = 0
    seen_ptrs: set[int] = set()

    def _accumulate(tensor: torch.Tensor) -> torch.Tensor:
        nonlocal total
        size = tensor.element_size() * tensor.numel()
        try:
            storage = tensor.untyped_storage()
        except RuntimeError:
            pass
        else:
            ptr = storage.data_ptr()
            if ptr in seen_ptrs:
                return tensor
            seen_ptrs.add(ptr)
            size = storage.nbytes()
        total += size
        return tensor

    tree_map_only(torch.Tensor, _accumulate, obj)
    return total


class PopulationBasedSearch(BaseSearch):
    """
    Base class for search algorithms that use a population of configurations.

    Attributes:
        population (list[PopulationMember]): The current population of configurations.
        flat_spec (list[ConfigSpecFragment]): The flattened configuration specification.
    """

    def __init__(
        self,
        kernel: BoundKernel,
        args: Sequence[object],
    ) -> None:
        """
        Initialize the PopulationBasedSearch object.

        Args:
            kernel: The kernel to be tuned.
            args: The arguments to be passed to the kernel.
        """
        super().__init__(kernel, args)
        self.population: list[PopulationMember] = []
        self._current_generation: int = 0
        overrides = self.settings.autotune_config_overrides or None
        self.config_gen: ConfigGeneration = ConfigGeneration(
            self.config_spec,
            overrides=overrides,
        )

    @property
    def best(self) -> PopulationMember:
        """
        Retrieve the best configuration in the population.

        Returns:
            The best population member.
        """
        return min(self.population, key=performance)

    def set_generation(self, generation: int) -> None:
        self._current_generation = generation

    def benchmark_flat(self, flat_values: FlatConfig) -> PopulationMember:
        """
        Benchmark a flat configuration.

        Args:
            flat_values: The flat configuration values.

        Returns:
            A population member with the benchmark results.
        """
        config = self.config_gen.unflatten(flat_values)
        member = PopulationMember(_unset_fn, [], flat_values, config)
        self.parallel_benchmark_population([member], desc="Benchmarking")
        return member

    def parallel_benchmark_flat(
        self, to_check: list[FlatConfig]
    ) -> list[PopulationMember]:
        """
        Benchmark multiple flat configurations in parallel.

        Args:
            to_check: A list of flat configurations to benchmark.

        Returns:
            A list of population members with the benchmark results.
        """
        result = [*map(self.make_unbenchmarked, to_check)]
        return self.parallel_benchmark_population(result)

    def make_unbenchmarked(self, flat_values: FlatConfig) -> PopulationMember:
        """
        Create a population member with unbenchmarked configuration.  You
        should pass the result of this to parallel_benchmark_population.

        Args:
            flat_values: The flat configuration values.

        Returns:
            A population member with undefined performance.
        """
        config = self.config_gen.unflatten(flat_values)
        return PopulationMember(_unset_fn, [], flat_values, config)

    def parallel_benchmark_population(
        self, members: list[PopulationMember], *, desc: str = "Benchmarking"
    ) -> list[PopulationMember]:
        """
        Benchmark multiple population members in parallel.  Members should be created with make_unbenchmarked.

        Args:
            members: The list of population members to benchmark.
            desc: Description for the progress bar.
        """
        results = self.parallel_benchmark([m.config for m in members], desc=desc)
        for member, result in zip(members, results, strict=True):
            assert result.config is member.config
            member.perfs.append(result.perf)
            member.fn = result.fn
            member.status = result.status
            member.compile_time = result.compile_time
        self._log_population_results(members)
        return members

    def _log_population_results(self, members: Sequence[PopulationMember]) -> None:
        for member in members:
            perf_value = member.perf if member.perfs else None
            if perf_value is not None and not math.isfinite(perf_value):
                perf_value = None
            self.log.record_autotune_entry(
                AutotuneLogEntry(
                    generation=self._current_generation,
                    status=member.status,
                    perf_ms=perf_value,
                    compile_time=member.compile_time,
                    config=member.config,
                )
            )

    def compare(self, a: PopulationMember, b: PopulationMember) -> int:
        """
        Compare two population members based on their performance, possibly with re-benchmarking.

        Args:
            a: The first population member.
            b: The second population member.

        Returns:
            -1 if a is better than b, 1 if b is better than a, 0 if they are equal.
        """
        if self.should_rebenchmark(a) and self.should_rebenchmark(b):
            self.rebenchmark([a, b])
        return (a.perf > b.perf) - (a.perf < b.perf)

    def should_rebenchmark(self, member: PopulationMember) -> bool:
        """
        Determine if a population member should be re-benchmarked to avoid outliers.

        Args:
            member: The population member to check.

        Returns:
            True if the member should be re-benchmarked, False otherwise.
        """
        threshold = self.settings.get_rebenchmark_threshold()
        return member.perf < threshold * self.best_perf_so_far and math.isfinite(
            member.perf
        )

    def rebenchmark(
        self, members: list[PopulationMember], *, desc: str = "Rebenchmarking"
    ) -> None:
        """
        Re-benchmark a list of population members to avoid outliers.

        Args:
            members: The list of population members to rebenchmark.
            desc: Description for the progress bar.
        """
        if len(members) < 2:
            return

        # Calculate repeat count based on best performance
        base_repeat = (
            int(200 / self.best_perf_so_far)
            if math.isfinite(self.best_perf_so_far) and self.best_perf_so_far > 0
            else 1000
        )
        repeat = min(1000, max(3, base_repeat))
        iterator = [functools.partial(m.fn, *self.args) for m in members]
        if self.settings.autotune_progress_bar:
            new_timings = interleaved_bench(iterator, repeat=repeat, desc=desc)
        else:
            new_timings = interleaved_bench(iterator, repeat=repeat)
        for m, t in zip(members, new_timings, strict=True):
            m.perfs.append(t)
            if t < self.best_perf_so_far:
                self.best_perf_so_far = t

    def rebenchmark_population(
        self,
        members: list[PopulationMember] | None = None,
        *,
        desc: str = "Rebenchmarking",
    ) -> None:
        """
        Re-benchmark the entire population to avoid outliers.

        Args:
            members: The list of population members to rebenchmark.
            desc: Description for the progress bar.
        """
        if members is None:
            members = self.population
        self.rebenchmark([p for p in members if self.should_rebenchmark(p)], desc=desc)

    def statistics(self) -> str:
        """
        Generate statistics for the current population.

        Returns:
            A string summarizing the population performance.
        """
        return population_statistics(self.population)


def population_statistics(population: list[PopulationMember]) -> str:
    """
    Create a summary of the population performance.

    Args:
        population: The population of configurations.

    Returns:
        A string summarizing the performance of the population.
    """
    population = sorted(population, key=performance)
    status_counts: collections.Counter[str] = collections.Counter()
    working: list[PopulationMember] = []
    for member in population:
        status = member.status
        if math.isfinite(member.perf):
            working.append(member)
            if status not in {"ok", "error", "timeout"}:
                status = "ok"
        else:
            if status not in {"error", "timeout"}:
                status = "error"
        if status == "timeout":
            status_counts["timeout"] += 1
        elif status == "error":
            status_counts["error"] += 1
        else:
            status_counts["ok"] += 1
    if len(working) == 0:
        raise exc.NoConfigFound
    parts: list[str] = []
    for label in ("error", "timeout", "ok"):
        count = status_counts.get(label, 0)
        if count:
            parts.append(f"{label}={count}")
    parts.extend(
        (
            f"min={working[0].perf:.4f}",
            f"mid={working[len(working) // 2].perf:.4f}",
            f"max={working[-1].perf:.4f}",
            f"best={population[0].config!s}",
        )
    )
    return " ".join(parts)


@dataclasses.dataclass
class PrecompileFuture:
    """
    Wraps a child process where we are precompiling a kernel.

    Attributes:
        search (BaseSearch): The search object that initiated the precompilation.
        config (Config): The configuration to be precompiled.
        process (mp.Process | None): The process running the precompilation.
        timeout (float): The timeout for the precompilation.
        start_time (float): The time when the precompilation started.
        end_time (float | None): The time when the precompilation ended.
        ok (bool | None): The result of the precompilation (True if successful, False otherwise).
    """

    search: BaseSearch
    config: Config
    process: mp.Process | None
    timeout: float
    # Set when the process is actually started. For queued futures this is None.
    start_time: float | None = None
    end_time: float | None = None
    ok: bool | None = None
    result_path: str | None = None
    _result_received: bool = False
    remote_error: RemoteError | None = None
    _remote_error_handled: bool = False
    failure_reason: Literal["ok", "error", "timeout"] | None = None

    @property
    def elapsed(self) -> float:
        """Return the elapsed time since the start of the precompilation."""
        if self.start_time is None:
            return 0.0
        if self.end_time is not None:
            return self.end_time - self.start_time
        return time.time() - self.start_time

    def seconds_left(self) -> float:
        """Return the number of seconds left before the timeout."""
        if self.end_time is not None:
            return 0
        if self.start_time is None:
            return self.timeout
        return self.timeout - (time.time() - self.start_time)

    def is_alive(self) -> bool:
        """Check if the precompilation process is still alive."""
        if (p := self.process) is None:
            return False
        return p.is_alive()

    @property
    def started(self) -> bool:
        """Whether the process has been started."""
        return self.start_time is not None

    def start(self) -> None:
        """Start the underlying process and set the timer if not already started."""
        if self.process is None or self.started:
            return
        self.start_time = time.time()
        self.process.start()

    @staticmethod
    def skip(search: BaseSearch, config: Config, ok: bool) -> PrecompileFuture:
        """Dummy precompile future that is already done."""
        ts = time.time()
        return PrecompileFuture(
            search=search,
            config=config,
            process=None,
            timeout=0,
            ok=ok,
            start_time=ts,
            end_time=ts,
            result_path=None,
            _result_received=True,
            remote_error=None,
            _remote_error_handled=True,
            failure_reason="ok" if ok else "error",
        )

    def __call__(self) -> bool:
        """Wait for the precompilation to finish and return true on success."""
        if self.ok is not None:
            return self.ok
        process = self.process
        assert process is not None
        try:
            # Start now if not already started (single-future path)
            if not self.started:
                self.start()
            process.join(self.seconds_left())
        finally:
            self._mark_complete()
        self._consume_result(raise_on_raise=True)
        assert self.ok is not None
        return self.ok

    @staticmethod
    def wait_for_all(
        futures: list[PrecompileFuture],
        desc: str | None = None,
    ) -> list[bool]:
        """
        Wait for all precompile futures to complete.

        Args:
            futures: A list of PrecompileFuture objects.
            desc: Optional description used for the progress display.

        Returns:
            A list of boolean values indicating completion status.
        """
        progress = iter_with_progress(
            range(len(futures)),
            total=len(futures),
            description=desc,
            enabled=desc is not None,
        )
        next(progress, None)  # display the progress bar immediately
        progress_left = len(futures)
        remaining = [f for f in futures if f.ok is None]
        try:
            while remaining:
                remaining = PrecompileFuture._wait_for_all_step(remaining)
                while progress_left > len(remaining):
                    next(progress, None)
                    progress_left -= 1
        except BaseException:
            PrecompileFuture._cancel_all(futures)
            raise
        result = []
        for f in futures:
            assert f.ok is not None
            if f.failure_reason is None:
                f.failure_reason = "ok" if f.ok else "error"
            result.append(f.ok)
        return result

    @staticmethod
    def _wait_for_all_step(
        futures: list[PrecompileFuture],
    ) -> list[PrecompileFuture]:
        """Start up to the concurrency cap, wait for progress, and return remaining futures."""
        cap = futures[0].search._jobs if futures else 1
        running = [f for f in futures if f.started and f.ok is None and f.is_alive()]

        # Start queued futures up to the cap
        queued = collections.deque(f for f in futures if not f.started and f.ok is None)
        while len(running) < cap and queued:
            job = queued.popleft()
            job.start()
            if job.is_alive():
                running.append(job)

        # Wait for at least one to finish or time out
        timeout = min([f.seconds_left() for f in running], default=0.0)
        handles = [f.process.sentinel for f in running]  # pyright: ignore[reportOptionalMemberAccess]
        if handles and timeout > 0:
            connection.wait(handles, timeout)
        remaining: list[PrecompileFuture] = []
        for f in futures:
            if f.ok is not None:
                continue
            if f.started and (not f.is_alive() or f.seconds_left() <= 0):
                f._mark_complete()
                f._consume_result(raise_on_raise=True)
            else:
                remaining.append(f)
        return remaining

    @staticmethod
    def _cancel_all(futures: Iterable[PrecompileFuture]) -> None:
        """Cancel any futures that have not completed."""
        active = [future for future in futures if future.ok is None]
        for future in active:
            with contextlib.suppress(Exception):
                future._kill_without_wait()
        for future in active:
            with contextlib.suppress(Exception):
                future.cancel()

    def _kill_without_wait(self) -> None:
        """Issue a hard kill to the underlying process without waiting for exit."""
        process = self.process
        if process is None or not self.started:
            return
        if process.is_alive():
            with contextlib.suppress(Exception):
                process.kill()

    def cancel(self) -> None:
        """Terminate the underlying process (if any) without waiting for success."""
        self.end_time = time.time()
        process = self.process
        if process is not None:
            if self.started:
                with contextlib.suppress(Exception):
                    if process.is_alive():
                        process.kill()
                    process.join()
        if self.ok is None:
            self.ok = False
        if self.failure_reason is None:
            self.failure_reason = "error"
        self._consume_result(raise_on_raise=False)

    def _mark_complete(self) -> bool:
        """
        Mark the precompile future as complete and kill the process if needed.

        Returns:
            True if the precompilation was successful, False otherwise.
        """
        self.end_time = time.time()
        process = self.process
        assert process is not None
        # If the process hasn't been started yet (shouldn't happen in normal flow),
        # start and immediately terminate to maintain invariants.
        if not self.started:
            self.start()
        if not process.is_alive():
            self.ok = process.exitcode == 0
            self._consume_result(raise_on_raise=False)
            if self.ok:
                self.failure_reason = "ok"
            elif self.failure_reason is None:
                self.failure_reason = "error"
            return self.ok
        process.terminate()
        process.join(10)
        msg = f"Timeout after {self.elapsed:.0f}s compiling {self.config}"
        if process.is_alive():
            if not self.search.settings.autotune_ignore_errors:
                self.search.log.warning(
                    msg,
                    "(SIGKILL required)",
                )
            process.kill()
            process.join()
        else:
            if not self.search.settings.autotune_ignore_errors:
                self.search.log.warning(msg)

        self.ok = False
        self.failure_reason = "timeout"
        self._consume_result(raise_on_raise=False)
        return False

    def _consume_result(self, *, raise_on_raise: bool) -> None:
        if not self._result_received and self.result_path is not None:
            message_data: dict[str, object] | None = None
            try:
                with open(self.result_path, "rb") as f:
                    message_data = pickle.load(f)
            except FileNotFoundError:
                message_data = None
            except Exception as err:
                if self.remote_error is None:
                    self.remote_error = RemoteError(
                        exc_type=type(err).__name__,
                        exc_module=type(err).__module__,
                        exc_args=(str(err),),
                        traceback=None,
                        classification="warn",
                    )
            finally:
                with contextlib.suppress(Exception):
                    os.remove(self.result_path)
            if message_data is None:
                if self.failure_reason == "timeout":
                    # Timeout warnings have already been emitted; suppress secondary EOF logs.
                    self.remote_error = None
                    self._remote_error_handled = True
                elif self.remote_error is None:
                    self.remote_error = RemoteError(
                        exc_type="EOFError",
                        exc_module=__name__,
                        exc_args=("No result received from subprocess.",),
                        traceback=None,
                        classification="debug",
                    )
            elif message_data["status"] == "ok":
                if self.ok is None:
                    self.ok = True
                assert self.remote_error is None
            else:
                exc_args_obj = message_data["exc_args"]
                if isinstance(exc_args_obj, tuple):
                    exc_args_tuple: tuple[object, ...] = exc_args_obj
                else:
                    exc_args_tuple = tuple(cast("Iterable[object]", exc_args_obj))
                self.remote_error = RemoteError(
                    exc_type=cast("str", message_data["exc_type"]),
                    exc_module=cast("str | None", message_data["exc_module"]),
                    exc_args=exc_args_tuple,
                    traceback=cast("str | None", message_data["traceback"]),
                    classification=cast("str | None", message_data["classification"]),
                )
                self.ok = False
            self.result_path = None
            self._result_received = True

        error = self.remote_error
        if error is None or self._remote_error_handled:
            return
        exc_obj = error.to_exception()
        classification = error.classification or classify_triton_exception(exc_obj)
        if ignore_errors := self.search.settings.autotune_ignore_errors:
            classification = "debug"
        if classification == "raise":
            if raise_on_raise:
                self._remote_error_handled = True
                decorator = self.search.kernel.format_kernel_decorator(
                    self.config, self.search.settings
                )
                log_generated_triton_code_debug(
                    self.search.log,
                    self.search.kernel,
                    self.config,
                    prefix=f"Generated Triton code for {decorator}:",
                )
                self.search.kernel.maybe_log_repro(
                    self.search.log.error, self.search.args, self.config
                )
                raise exc.TritonError(
                    error=f"{type(exc_obj).__qualname__}: {exc_obj}",
                    decorator=decorator,
                    code=SUPPRESSED_TRITON_CODE_MSG,
                ) from exc_obj
            return

        decorator = self.search.kernel.format_kernel_decorator(
            self.config, self.search.settings
        )
        log_generated_triton_code_debug(
            self.search.log,
            self.search.kernel,
            self.config,
            prefix=f"Generated Triton code for {decorator}:",
        )
        formatted = format_triton_compile_failure(
            self.config, exc_obj, self.search.kernel
        )
        if error.traceback:
            formatted = (
                f"{formatted}\nRemote traceback (spawned process):\n{error.traceback}"
            )
        if classification == "warn":
            self.search.log.warning(formatted)
            self.search.kernel.maybe_log_repro(
                self.search.log.warning, self.search.args, self.config
            )
        elif not ignore_errors:
            self.search.log.debug(formatted)
            self.search.kernel.maybe_log_repro(
                self.search.log.debug, self.search.args, self.config
            )
        self._remote_error_handled = True


def _clone_tree(tree: object) -> object:
    def _clone(leaf: object) -> object:
        if isinstance(leaf, torch.Tensor):
            clone = leaf.detach().clone()
            clone.requires_grad_(leaf.requires_grad)
            return clone
        return leaf

    return tree_map(_clone, tree)


def _assert_args_close(actual: Sequence[object], expected: Sequence[object]) -> None:
    actual_flat, _ = tree_flatten(actual)
    expected_flat, _ = tree_flatten(expected)
    for act, exp in zip(actual_flat, expected_flat, strict=False):
        if isinstance(act, torch.Tensor) and isinstance(exp, torch.Tensor):
            torch.testing.assert_close(act, exp, atol=1e-2, rtol=1e-2)


def _write_result_file(result_path: str, message: dict[str, object]) -> None:
    tmp_path = f"{result_path}.tmp"
    with open(tmp_path, "wb") as f:
        pickle.dump(message, f)
        f.flush()
        os.fsync(f.fileno())
    os.replace(tmp_path, result_path)


def _run_kernel_in_subprocess_spawn(
    fn_spec: SerializedCompiledFunction,
    args_path: str,
    result_path: str,
    decorator: str,
) -> None:
    status = 0
    try:
        fn = _load_compiled_fn(fn_spec)
        args = torch.load(args_path)
        assert isinstance(args, (tuple, list))
        torch.accelerator.synchronize()
        fn(*args)
        torch.accelerator.synchronize()
        _write_result_file(result_path, {"status": "ok"})
    except Exception as exc:
        status = 1
        with contextlib.suppress(Exception):
            try:
                exc_args = tuple(exc.args)
            except Exception:
                exc_args = (str(exc),)
            try:
                classification = classify_triton_exception(exc)
            except Exception:
                classification = None
            _write_result_file(
                result_path,
                {
                    "status": "error",
                    "traceback": traceback.format_exc(),
                    "decorator": decorator,
                    "exc_type": type(exc).__name__,
                    "exc_module": type(exc).__module__,
                    "exc_args": exc_args,
                    "classification": classification,
                },
            )
    finally:
        os._exit(status)


def _prepare_precompiler_for_fork(
    fn: CompiledConfig,
    args: Sequence[object],
    config: Config,
    kernel: BoundKernel,
    decorator: str,
    logger: AutotuningLogger,
) -> Callable[[], None] | None:
    def extract_launcher(
        triton_kernel: object,
        grid: tuple[int, ...],
        *launch_args: object,
        **launch_kwargs: object,
    ) -> NoReturn:
        raise _ExtractedLaunchArgs(triton_kernel, grid, launch_args, launch_kwargs)

    try:
        fn(*tuple(args), _launcher=extract_launcher)
        raise RuntimeError("Expected _ExtractedLaunchArgs to be raised")
    except _ExtractedLaunchArgs as extracted:
        precompiler_factory = make_precompiler(
            cast("Any", extracted.kernel),
            config,
            kernel,
        )
        precompiler = precompiler_factory(*extracted.args, **extracted.kwargs)
        if precompiler is already_compiled:
            return None
        return precompiler
    except Exception:
        log_generated_triton_code_debug(
            logger,
            kernel,
            config,
            prefix=f"Generated Triton code for {decorator}:",
        )
        logger.warning(
            "Helion autotuner precompile error for %s. %s",
            decorator,
            SUPPRESSED_TRITON_CODE_MSG,
            exc_info=True,
        )
        raise


def _run_kernel_in_subprocess_fork(
    precompiler: Callable[[], None],
    config: Config,
    kernel: BoundKernel,
    result_path: str,
    decorator: str,
) -> None:
    status = 0
    try:
        precompiler()
        _write_result_file(result_path, {"status": "ok"})
    except Exception as exc:
        status = 1
        with contextlib.suppress(Exception):
            try:
                exc_args = tuple(exc.args)
            except Exception:
                exc_args = (str(exc),)
            try:
                classification = classify_triton_exception(exc)
            except Exception:
                classification = None
            _write_result_file(
                result_path,
                {
                    "status": "error",
                    "traceback": traceback.format_exc(),
                    "decorator": decorator,
                    "exc_type": type(exc).__name__,
                    "exc_module": type(exc).__module__,
                    "exc_args": exc_args,
                    "classification": classification,
                },
            )
    finally:
        os._exit(status)


class _ExtractedLaunchArgs(Exception):
    """Exception that carries kernel launch arguments for precompiler extraction."""

    def __init__(
        self,
        kernel: object,
        grid: tuple[int, ...],
        args: tuple[object, ...],
        kwargs: dict[str, object],
    ) -> None:
        super().__init__()
        self.kernel = kernel
        self.grid = grid
        self.args = args
        self.kwargs = kwargs


def _unset_fn(*args: object) -> NoReturn:
    raise RuntimeError("Uninitialized function")


@dataclasses.dataclass
class SerializedCompiledFunction:
    function_name: str
    source_code: str
    filename: str | None
    module_name: str | None


@dataclasses.dataclass
class RemoteError:
    exc_type: str
    exc_module: str | None
    exc_args: tuple[object, ...]
    traceback: str | None
    classification: str | None

    def to_exception(self) -> Exception:
        exc_cls = types.new_class(self.exc_type, (Exception,))
        exc_cls.__module__ = self.exc_module or __name__
        exc_obj = exc_cls(*self.exc_args)
        exc_obj.remote_traceback = self.traceback
        return exc_obj


def _serialize_compiled_fn(fn: CompiledConfig) -> SerializedCompiledFunction:
    if "<locals>" in getattr(fn, "__qualname__", ""):
        raise RuntimeError("Unable to serialize nested compiled functions")
    module_name = getattr(fn, "__module__", None)
    module = sys.modules.get(module_name) if module_name is not None else None
    filename: str | None = None
    source_code: str | None = None
    if module is not None:
        filename = getattr(module, "__file__", None)
        if filename is not None and os.path.exists(filename):
            source_code = Path(filename).read_text(encoding="utf-8")
        if source_code is None:
            with contextlib.suppress(OSError, TypeError):
                source_code = inspect.getsource(module)
    if source_code is None:
        raise RuntimeError("Unable to capture source for compiled kernel")
    return SerializedCompiledFunction(
        function_name=fn.__name__,
        source_code=source_code,
        filename=filename,
        module_name=module_name,
    )


def _load_compiled_fn(fn_spec: SerializedCompiledFunction) -> CompiledConfig:
    module_name = f"_helion_autotune_subprocess_{uuid.uuid4().hex}"
    module = types.ModuleType(module_name)
    module.__file__ = fn_spec.filename or "<helion-autotune-subprocess>"
    module.__loader__ = None
    module.__package__ = None
    sys.modules[module_name] = module
    exec(
        compile(fn_spec.source_code, module.__file__, "exec"),
        module.__dict__,
    )
    fn = getattr(module, fn_spec.function_name, None)
    if fn is None:
        raise RuntimeError(
            f"Unable to locate compiled kernel '{fn_spec.function_name}' in generated module"
        )
    return fn<|MERGE_RESOLUTION|>--- conflicted
+++ resolved
@@ -635,11 +635,8 @@
     flat_values: FlatConfig
     config: Config
     status: Literal["ok", "error", "timeout", "unknown"] = "unknown"
-<<<<<<< HEAD
     fidelities: list[int] = dataclasses.field(default_factory=list)
-=======
     compile_time: float | None = None
->>>>>>> f05043eb
 
     @property
     def perf(self) -> float:
